--- conflicted
+++ resolved
@@ -200,25 +200,6 @@
             self[key], self.index[self.keys.index(key), :] = fillna_column(
                 self[key], self._index_column(key), reverse, fillvalue)
 
-    def fill_column(self, key, fillvalue):
-        """
-        Fill N/A elements in the given columns with fillvalue
-
-        :param key:
-        :param fillvalue:
-        :return:
-        """
-        if (type(key) == list) or (type(key) == tuple):
-            for k in key:
-                col = getattr(self, k)
-                col.fill(fillvalue)
-                setattr(self, k, col)
-
-        else:
-            col = getattr(self, key)
-            col.fill(fillvalue)
-            setattr(self, key, col)
-
     def reduce_by_key(self, column, check_sorted=False):
         """
         Reduce by key
@@ -228,9 +209,6 @@
         :return:
         """
         return get_reductor(check_sorted)(self, column)
-
-    def group_by(self, *columns):
-        pass
 
     def required_columns(self, *args):
         """
@@ -261,17 +239,10 @@
         table = {'idx': dataframe.index.values}
         table.update({k: dataframe[k].values for k in dataframe})
 
-<<<<<<< HEAD
-        # Try to transform objects to a lower level type:
-        for k in table:
-            if table[k].dtype == np.dtype('O'):
-                table[k] = np.array(table[k].tolist())
-=======
         # Try to reconvert columns of objects
         for k in table:
             if table[k].dtype == np.dtype('O'):
                 table[k] = np.array(list(table[k]))
->>>>>>> 9c821bd2
 
         return cls(table)
 
